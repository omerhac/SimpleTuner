--- conflicted
+++ resolved
@@ -601,14 +601,6 @@
                     args.lora_init_type if args.lora_init_type != "default" else True
                 )
         if args.use_dora:
-<<<<<<< HEAD
-            logger.warning(
-                "DoRA support is experimental and not very thoroughly tested."
-            )
-            lora_weight_init_type = "default"
-        
-        target_modules = determine_adapter_target_modules(args, unet=unet, transformer=transformer)
-=======
             if is_quanto:
                 logger.error(
                     "Quanto does not yet support DoRA training in PEFT. Disabling DoRA. 😴"
@@ -619,7 +611,6 @@
                     "DoRA support is experimental and not very thoroughly tested."
                 )
                 lora_initialisation_style = "default"
->>>>>>> 10ee7d5d
         if unet is not None:
             unet_lora_config = LoraConfig(
                 r=args.lora_rank,
@@ -647,10 +638,6 @@
                 target_modules=target_modules,
                 use_dora=args.use_dora,
             )
-<<<<<<< HEAD
-            transformer.add_adapter(transformer_lora_config)
-    
-=======
             if is_quanto:
                 transformer_lora_config._register_custom_module(
                     mapping=quanto_peft_module_mapping
@@ -658,8 +645,7 @@
             from peft import get_peft_model
 
             transformer = get_peft_model(transformer, transformer_lora_config)
-            # transformer.add_adapter(transformer_lora_config)
->>>>>>> 10ee7d5d
+
     if args.controlnet:
         # We freeze the base u-net for controlnet training.
         if unet is not None:
